# -*- coding: utf-8 -*-
"""Dit is de NBA preprocessing database module.

Hierin zitten alle functies en database afhankelijkheden waarmee import data 
kan worden gefilterd alvorens een import in de NBA documentstore plaatsvind.
"""
import json
import logging
import os
import sys
import time
from timeit import default_timer as timer
import yaml
from elasticsearch import Elasticsearch
from pony.orm import db_session
from .schema import *

# Setup logging
logging.basicConfig(format=u'%(asctime)s - %(levelname)s - %(message)s')
logger = logging.getLogger('ppdb_nba')
logger.setLevel(logging.INFO)
stopwatch = timer()


class ppdbNBA():
    """
    Preprocessor class containing all the functions needed for importing the data and
    create incremental insert, update or delete files.
    """

<<<<<<< HEAD
@db_session
def import_data(table='', datafile='', enriched=False):
    """
    Importeert data direct in de postgres database. En laat zoveel mogelijk over aan postgres zelf.
    """
    start = timer()
    # todo: check if table exists
    # todo: check if data file exists and is readable
    db.execute("TRUNCATE public.{table}".format(table=table))
    # gooi de tabel leeg
    db.execute("ALTER TABLE public.{table} DROP CONSTRAINT IF EXISTS hindex".format(table=table))
    db.execute("DROP INDEX IF EXISTS public.idx_{table}__jsonid".format(table=table))
    db.execute("DROP INDEX IF EXISTS public.idx_{table}__hash".format(table=table))
    db.execute("DROP INDEX IF EXISTS public.idx_{table}__gin".format(table=table))
    # verwijder de indexes
    db.execute("ALTER TABLE public.{table} ALTER COLUMN hash DROP NOT NULL".format(table=table))

    #db.execute("COPY public.{table} (rec) FROM '{datafile}'".format(table=table, datafile=datafile))
    db.execute("COPY public.{table} (rec) FROM '{datafile}' CSV QUOTE e'\x01' DELIMITER e'\x02'".format(table=table, datafile=datafile))
    # import alle data
    #
    # @todo: In bijvoorbeeld de xenocanto waarnemingen zitten velden met quotes in de tekst. Die zijn zo
    # gecodeerd: "dit is \"een\" voorbeeld". Dit accepteert het COPY statement niet. Die verwacht dubbele
    # backslashes.  Hier moet iets op bedacht worden.
    #
    db.execute("UPDATE {table} SET hash=md5(rec::text)".format(table=table))
    # zet de hash
    db.execute("CREATE INDEX idx_{table}__hash ON public.{table} USING btree (hash) TABLESPACE pg_default".format(table=table))
    # zet hashing index
    if (enriched):
        db.execute("CREATE INDEX idx_{table}__gin ON public.{table} USING gin((rec->'identifications') jsonb_path_ops)".format(table=table))
    # zet json record index voor scientificNameGroup

    elapsed = "%0.2f" % (timer() - start)
    logger.debug('Imported data "{datafile}" into "{table} [{elapsed} seconds]'.format(datafile=datafile, table=table, elapsed=elapsed))


@db_session
def remove_doubles(config):
    """ Bepaalde bronnen bevatte dubbele records, deze moeten eerst worden verwijderd, voordat de hash vergelijking wordt uitgevoerd. """
    start = timer()
    db.execute("CREATE INDEX idx_{source}_import__jsonid ON public.{source}_import((rec->>'{idfield}'))".format(
        source=config.get('table'), idfield=config.get('id')))
    elapsed = "%0.2f" % (timer() - start)
    logger.debug('Index [{elapsed} seconds]'.format(elapsed=elapsed))
    doublequery = "SELECT array_agg(id) importids, rec->>'{idfield}' recid " \
                  "FROM {source}_import GROUP BY rec->>'{idfield}' HAVING COUNT(*) > 1".format(
        source=config.get('table'), idfield=config.get('id'))
    doubles = db.select(doublequery)
    elapsed = "%0.2f" % (timer() - start)
    logger.debug('Find doubles [{elapsed} seconds]'.format(elapsed=elapsed))
    count = 0
    for double in doubles:
        for importid in double.importids[:-1]:
            deletequery = "DELETE FROM {source}_import WHERE id = {importid}".format(source=config.get('table'),
                                                                                     importid=importid)
            db.execute(deletequery)
        count += 1
    elapsed = "%0.2f" % (timer() - start)
    logger.debug('Filtered {doubles} records with more than one entry in the source data [{elapsed} seconds]'.format(doubles=count, elapsed=elapsed))


@db_session
def list_changes(sourceconfig={}):
    """
    Identificeert de verschillen tussen de huidige database en de nieuwe data, op basis van hash.

    Als een hash ontbreekt in de bestaande data, maar aanwezig is in de nieuwe data. Dan kan het gaan
    om een nieuw (new) record of een update.

    Een hash die aanwezig is in de bestaande data, maar ontbreekt in de nieuwe data kan gaan om een
    verwijderd record. Maar dit is alleen te bepalen bij analyse van complete datasets. Een changes
    dictionary ziet er over het algemeen zo uit.

    ```
        changes = {
            'new': [
                '3732672@BRAHMS',
                '1369617@BRAHMS',
                '2455323@BRAHMS'
            ],
            'update': [],
            'delete': []
        }
    ```

    """
    changes = {'new': [], 'update': [], 'delete': []}
    source = sourceconfig.get('table')
    idfield = sourceconfig.get('id')

    if (len(source)):
        leftdiffquery = 'SELECT {source}_import.hash FROM {source}_import ' \
                        'FULL OUTER JOIN {source}_current ON {source}_import.hash = {source}_current.hash ' \
                        'WHERE {source}_current.hash is null'.format(source=source)
        neworupdates = db.select(leftdiffquery)

        rightdiffquery = 'SELECT {source}_current.hash FROM {source}_import ' \
                         'FULL OUTER JOIN {source}_current ON {source}_import.hash = {source}_current.hash ' \
                         'WHERE {source}_import.hash is null'.format(source=source)
        updateordeletes = db.select(rightdiffquery)

        importtable = globals()[source.capitalize() + '_import']
        currenttable = globals()[source.capitalize() + '_current']

        # new or update
        for result in neworupdates:
            r = importtable.get(hash=result)
            if (r.rec):
                changes['new'].append(r.rec[idfield])

        # updates or deletes
        for result in updateordeletes:
            r = currenttable.get(hash=result)
            if (r.rec):
                uid = r.rec[idfield]
                try:
                    changes['new'].index(uid)
                    changes['new'].remove(uid)
                    changes['update'].append(uid)
                except:
                    changes['delete'].append(uid)

        if (len(changes['new']) or len(changes['update']) or len(changes['delete'])):
            logger.info('{new} new, {update} updated and {delete} removed'.format(new=len(changes['new']),
                                                                                  update=len(changes['update']),
                                                                                  delete=len(changes['delete'])))
=======
    def __init__(self, config, source):
        """
        Inlezen van de config.yml file waarin alle bronnen en hun specifieke wensen in moeten worden vermeld.
        """
        if isinstance(config, str):
            # config is string, read the config file
            try:
                with open(config, 'r') as ymlfile:
                    self.config = yaml.load(ymlfile)
            except:
                msg = '"config.yml" with configuration options of sources is missing'
                logger.fatal(msg)
                sys.exit(msg)
        elif isinstance(config, dict):
            # config is dictionary
            self.config = config
>>>>>>> 8cbd44d8
        else:
            # do not accept any other type
            msg = 'Config parameter should be dictionary or filename'
            logger.fatal(msg)
            sys.exit(msg)

        if (not self.config.get('sources', False)):
            msg = 'Sources part missing in config'
            sys.exit(msg)
        if (self.config.get('sources').get(source)):
            self.source_config = self.config.get('sources').get(source)
        else:
            msg = 'Source "%s" does not exist in config file' % (source)
            sys.exit(msg)

        if (self.source_config.get('es', False)):
            self.es = self.connect_to_elastic()
        else:
            self.es = False

        self.connect_to_database()

    def connect_to_elastic(self):
        # Verbinden met Elastic search
        try:
            es = Elasticsearch(hosts=self.config['elastic']['host'])
            return es
        except:
            msg = 'Cannot connect to elastic search server'
            logger.fatal(msg)
            sys.exit(msg)

    def connect_to_database(self):
        # Contact maken met postgres database
        global ppdb
        self.db = ppdb

        try:
            self.db.bind(
                provider='postgres',
                user=self.config['postgres']['user'],
                password=self.config['postgres']['pass'],
                host=self.config['postgres']['host'],
                database=self.config['postgres']['db'])
        except:
            msg = 'Cannot connect to postgres database'
            logger.fatal(msg)
            sys.exit(msg)

        # Tabel definities met pony db
        try:
            self.db.generate_mapping(create_tables=True)
        except:
            msg = 'Creating tables needed for preprocessing failed'
            logger.fatal(msg)
            sys.exit(msg)

    def open_deltafile(self, action='new', index='unknown'):
        """
        Open een delta bestand met records of id's om weg te schrijven.
        """
        destpath = self.config.get('deltapath', '/tmp')
        filename = "{index}-{ts}-{action}.json".format(index=index, ts=time.strftime('%Y%m%d%H%M%S'), action=action)
        filepath = os.path.join(destpath, filename)

        try:
            fp = open(filepath, 'a')
        except:
            msg = 'Unable to write to "{filepath}"'.format(filepath=filepath)
            logger.fatal(msg)
            sys.exit(msg)
        logger.debug(filepath + ' opened')

        return fp

    def kill_index(self):
        """
        Verwijder de index uit elastic search.
        """
        if (self.source_config):
            index = self.source_config.get('index', 'specimen')
            self.es.indices.delete(index=index, ignore=[400, 404])
            logger.info('Elastic search index "{index}" removed'.format(index=index))

    @db_session
    def clear_data(self, table=''):
        """ Verwijder data uit tabel. """
        self.db.execute("TRUNCATE public.{table}".format(table=table))
        logger.debug('Truncated table "{table}"'.format(table=table))

    @db_session
    def import_data(self, table='', datafile='', enriched=False):
        """
        Importeer data direct in de postgres database. En laat zoveel mogelijk over aan postgres zelf.
        """
        lap = timer()

        self.db.execute("TRUNCATE public.{table}".format(table=table))

        # gooi de tabel leeg, drop indexes
        self.db.execute("ALTER TABLE public.{table} DROP CONSTRAINT IF EXISTS hindex".format(table=table))
        self.db.execute("DROP INDEX IF EXISTS public.idx_{table}__jsonid".format(table=table))
        self.db.execute("DROP INDEX IF EXISTS public.idx_{table}__hash".format(table=table))
        self.db.execute("DROP INDEX IF EXISTS public.idx_{table}__gin".format(table=table))

        # verwijder de indexes
        self.db.execute("ALTER TABLE public.{table} ALTER COLUMN hash DROP NOT NULL".format(table=table))
        logger.debug('[{elapsed:.2f} seconds] Reset "{table}" for import'.format(table=table, elapsed=(timer() - lap)))
        lap = timer()

        # db.execute("COPY public.{table} (rec) FROM '{datafile}'".format(table=table, datafile=datafile))
        self.db.execute(
            "COPY public.{table} (rec) FROM '{datafile}' CSV QUOTE e'\x01' DELIMITER e'\x02'".format(table=table,
                                                                                                     datafile=datafile))
        logger.debug('[{elapsed:.2f} seconds] Import data "{datafile}" into "{table}'.format(datafile=datafile, table=table, elapsed=(timer() - lap)))
        lap = timer()

        # import alle data
        self.db.execute("UPDATE {table} SET hash=md5(rec::text)".format(table=table))
        logger.debug('[{elapsed:.2f} seconds] Set hashing on "{table}"'.format(table=table, elapsed=(timer() - lap)))
        lap = timer()

        # zet de hash
        self.db.execute(
            "CREATE INDEX idx_{table}__hash ON public.{table} USING btree (hash) TABLESPACE pg_default".format(
                table=table))
        logger.debug(
            '[{elapsed:.2f} seconds] Set hashing index on "{table}"'.format(table=table, elapsed=(timer() - lap)))
        lap = timer()

        # zet hashing index
        if (enriched):
            self.db.execute(
                "CREATE INDEX idx_{table}__gin ON public.{table} USING gin((rec->'identifications') jsonb_path_ops)".format(
                    table=table))
            logger.debug(
                '[{elapsed:.2f} seconds] Set index on indentifications in "{table}"'.format(table=table,
                                                                                      elapsed=(timer() - lap)))
            lap = timer()
        # zet json record index voor scientificNameGroup

        logger.debug(
            '[{elapsed:.2f} seconds] Imported data "{datafile}" into "{table}"'.format(datafile=datafile, table=table,
                                                                                  elapsed=(timer() - lap)))

    @db_session
    def remove_doubles(self):
        """ Bepaalde bronnen bevatte dubbele records, deze moeten eerst worden verwijderd, voordat de hash vergelijking wordt uitgevoerd. """
        lap = timer()
        self.db.execute(
            "CREATE INDEX idx_{source}_import__jsonid ON public.{source}_import((rec->>'{idfield}'))".format(
                source=self.source_config.get('table'), idfield=self.source_config.get('id')))
        logger.debug('[{elapsed:.2f} seconds] Set index on jsonid '.format(elapsed=(timer() - lap)))
        lap = timer()

        doublequery = "SELECT array_agg(id) importids, rec->>'{idfield}' recid " \
                      "FROM {source}_import GROUP BY rec->>'{idfield}' HAVING COUNT(*) > 1".format(
                      source=self.source_config.get('table'),
                      idfield=self.source_config.get('id'))
        doubles = self.db.select(doublequery)
        logger.debug('[{elapsed:.2f} seconds] Find doubles'.format(elapsed=(timer() - lap)))
        lap = timer()

        count = 0
        for double in doubles:
            for importid in double.importids[:-1]:
                deletequery = "DELETE FROM {source}_import WHERE id = {importid}".format(
                    source=self.source_config.get('table'),
                    importid=importid)
                self.db.execute(deletequery)
            count += 1

        logger.debug(
            '[{elapsed} seconds] Filtered {doubles} records with more than one entry in the source data'.format(
                doubles=count, elapsed=(timer() - lap)))

    @db_session
    def list_changes(self):
        """
        Identificeert de verschillen tussen de huidige database en de nieuwe data, op basis van hash.

        Als een hash ontbreekt in de bestaande data, maar aanwezig is in de nieuwe data. Dan kan het gaan
        om een nieuw (new) record of een update.

        Een hash die aanwezig is in de bestaande data, maar ontbreekt in de nieuwe data kan gaan om een
        verwijderd record. Maar dit is alleen te bepalen bij analyse van complete datasets. Een changes
        dictionary ziet er over het algemeen zo uit.

        ```
            changes = {
                'new': [
                    '3732672@BRAHMS',
                    '1369617@BRAHMS',
                    '2455323@BRAHMS'
                ],
                'update': [],
                'delete': []
            }
        ```

        """
        lap = timer()

        self.changes = {'new': [], 'update': [], 'delete': []}
        source_base = self.source_config.get('table')
        idfield = self.source_config.get('id')

        if (len(source_base)):
            leftdiffquery = 'SELECT {source}_import.hash FROM {source}_import ' \
                            'FULL OUTER JOIN {source}_current ON {source}_import.hash = {source}_current.hash ' \
                            'WHERE {source}_current.hash is null'.format(source=source_base)
            neworupdates = self.db.select(leftdiffquery)
            logger.debug(
                'Left full outer join on "{source}" [{elapsed:.2f} seconds]'.format(source=source_base, elapsed=(timer() - lap)))
            lap = timer()

            rightdiffquery = 'SELECT {source}_current.hash FROM {source}_import ' \
                             'FULL OUTER JOIN {source}_current ON {source}_import.hash = {source}_current.hash ' \
                             'WHERE {source}_import.hash is null'.format(source=source_base)
            updateordeletes = self.db.select(rightdiffquery)
            logger.debug(
                '[{elapsed:.2f} seconds] Right full outer join on "{source}"'.format(source=source_base, elapsed=(timer() - lap)))
            lap = timer()

            importtable = globals()[source_base.capitalize() + '_import']
            currenttable = globals()[source_base.capitalize() + '_current']

            # new or update
            for result in neworupdates:
                r = importtable.get(hash=result)
                if (r.rec):
                    self.changes['new'].append(r.rec[idfield])

            # updates or deletes
            for result in updateordeletes:
                r = currenttable.get(hash=result)
                if (r.rec):
                    uid = r.rec[idfield]
                    try:
                        self.changes['new'].index(uid)
                        self.changes['new'].remove(uid)
                        self.changes['update'].append(uid)
                    except:
                        self.changes['delete'].append(uid)

            if (len(self.changes['new']) or len(self.changes['update']) or len(self.changes['delete'])):
                logger.info(' [{elapsed:.2f} seconds] identified {new} new, {update} updated and {delete} removed'.format(new=len(self.changes['new']),
                                                                                      update=len(self.changes['update']),
                                                                                      delete=len(self.changes['delete']),
                                                                                      elapsed=(timer() - lap)
                                                                                                 ))

            else:
                logger.info('No changes')
        return self.changes

    @db_session
    def handle_new(self):
        """
        Afhandelen van alle nieuwe records.
        """
        table = self.source_config.get('table')
        idfield = self.source_config.get('id')
        importtable = globals()[table.capitalize() + '_import']
        currenttable = globals()[table.capitalize() + '_current']

        fp = self.open_deltafile('new', self.source_config.get('table')) if not self.source_config.get(
            'elastic') else False
        # Geen toegang tot elastic search? Schrijf de data naar incrementele files

        for change in self.changes['new']:
            importrec = importtable.select(lambda p: p.rec[idfield] == change).get()
            if (importrec):
                insertquery = "insert into {table}_current (rec, hash, datum) " \
                              "select rec, hash, datum from {table}_import where id={id}".format(
                    table=self.source_config.get('table'),
                    id=importrec.id)
                if (fp):
                    json.dump(importrec.rec, fp)
                    fp.write('\n')

                if (self.es):
                    logger.debug("New record [{id}] posted to NBA".format(id=importrec.rec[idfield]))
                    self.es.index(index=self.source_config.get('index'),
                                  doc_type=self.source_config.get('doctype', 'unknown'),
                                  body=importrec.rec, id=importrec.rec[idfield])
                self.db.execute(insertquery)
                logger.info("New record [{id}] inserted".format(id=importrec.rec[idfield]))
        if (fp):
            fp.close()

    @db_session
    def handle_updates(self):
        """
        Afhandelen van alle updates.
        """
        table = self.source_config.get('table')
        idfield = self.source_config.get('id')
        enriches = self.source_config.get('enriches', None)
        importtable = globals()[table.capitalize() + '_import']
        currenttable = globals()[table.capitalize() + '_current']

        fp = self.open_deltafile('update', self.source_config.get('table')) if not self.source_config.get(
            'elastic') else False
        # Geen toegang tot elastic search? Schrijf de data naar incrementele files

        for change in self.changes['update']:
            newrec = importtable.select(lambda p: p.rec[idfield] == change).get()
            oldrec = currenttable.select(lambda p: p.rec[idfield] == change).get()
            if (newrec and oldrec):
                updatequery = "update {table}_current set (rec, hash, datum) = " \
                              "(select rec, hash, datum from {table}_import where {table}_import.id={importid}) " \
                              "where {table}_current.id={currentid}".format(table=table,
                                                                            currentid=oldrec.id,
                                                                            importid=newrec.id)
                if (fp):
                    json.dump(newrec.rec, fp)
                    fp.write('\n')

                if (self.es):
                    logger.debug("Updated record [{id}] to NBA".format(id=newrec.rec[idfield]))
                    self.es.index(index=self.source_config.get('index'),
                                  doc_type=self.source_config.get('doctype', 'unknown'),
                                  body=newrec.rec,
                                  id=newrec.rec[idfield])

                if (enriches):
                    for source in enriches:
                        logger.debug('Enrich source = {source}'.format(source=source))
                        self.handle_enrichment(source, oldrec)

                self.db.execute(updatequery)

                logger.info("Record [{id}] updated".format(id=newrec.rec[idfield]))
        if (fp):
            fp.close()

    @db_session
    def handle_deletes(self):
        """
        Afhandelen van alle deletes.
        """
        table = self.source_config.get('table')
        idfield = self.source_config.get('id')
        currenttable = globals()[table.capitalize() + '_current']
        enriches = self.source_config.get('enriches', None)

        fp = self.open_deltafile('delete', self.source_config.get('table')) if not self.source_config.get(
            'elastic') else False
        # Geen toegang tot elastic search? Schrijf de data naar incrementele files

        for change in self.changes['delete']:
            oldrec = currenttable.select(lambda p: p.rec[idfield] == change).get()
            if (oldrec):
                deleteid = oldrec.rec[idfield]
                if (fp):
                    fp.write('{deleteid}\n'.format(deleteid=deleteid))

                if (self.es):
                    # delete from elastic search index
                    self.es.delete(index=self.source_config.get('index'),
                                   doc_type=self.source_config.get('doctype', 'unknown'),
                                   id=oldrec.rec[idfield],
                                   ignore=[400, 404])
                    logger.debug("Delete record [{id}] from NBA".format(id=deleteid))

                if (enriches):
                    for source in enriches:
                        logger.debug('Enrich source = {source}'.format(source=source))
                        self.handle_enrichment(source, oldrec)

                oldrec.delete()
                logger.info("Record [{deleteid}] deleted".format(deleteid=deleteid))
        if (fp):
            fp.close()

    def list_impacted(self, scientificnamegroup):
        """
        Zoekt uit welke gerelateerde records opnieuw verrijkt moeten worden.

        :param scientificnamegroup:
        :return bool:
        """
        table = self.source_config.get('table')
        currenttable = globals()[table.capitalize() + '_current']

        jsonsql = 'rec->\'identifications\' @> \'[{"scientificName":{"scientificNameGroup":"%s"}}]\'' % (
            scientificnamegroup)
        items = currenttable.select(lambda p: raw_sql(jsonsql))

        if (len(items)):
            logger.info(
                "Found {number} records in {source} with scientificNameGroup={namegroup}".format(number=len(items),
                                                                                                 source=table.capitalize(),
                                                                                                 namegroup=scientificnamegroup))
            return items
        else:
            logger.error("Found no records in {source} with scientificNameGroup={namegroup}".format(number=len(items),
                                                                                                    source=table.capitalize(),
                                                                                                    namegroup=scientificnamegroup))
            logger.debug(items.get_sql())
            return False

    @db_session
    def handle_enrichment(self, rec):
        scientificnamegroup = None

        if (rec.rec.get('acceptedName')):
            scientificnamegroup = rec.rec.get('acceptedName').get('scientificNameGroup')

        if (scientificnamegroup):
            impactedrecords = self.list_impacted(self.source_config, scientificnamegroup)
            if (impactedrecords):
                fp = self.open_deltafile('enrich', self.source_config.get('table'))
                for impactedrec in impactedrecords:
                    json.dump(impactedrec.rec, fp)
                    fp.write('\n')
                fp.close()

    @db_session
    def handle_changes(self):
        """
        Afhandelen van alle veranderingen.
        """
        self.list_changes()

        if (len(self.changes['new'])):
            self.handle_new()
        if (len(self.changes['update'])):
            self.handle_updates()
        if (not self.source_config.get('incremental')):
            if (len(self.changes['delete'])):
                self.handle_deletes()

        return<|MERGE_RESOLUTION|>--- conflicted
+++ resolved
@@ -28,135 +28,6 @@
     create incremental insert, update or delete files.
     """
 
-<<<<<<< HEAD
-@db_session
-def import_data(table='', datafile='', enriched=False):
-    """
-    Importeert data direct in de postgres database. En laat zoveel mogelijk over aan postgres zelf.
-    """
-    start = timer()
-    # todo: check if table exists
-    # todo: check if data file exists and is readable
-    db.execute("TRUNCATE public.{table}".format(table=table))
-    # gooi de tabel leeg
-    db.execute("ALTER TABLE public.{table} DROP CONSTRAINT IF EXISTS hindex".format(table=table))
-    db.execute("DROP INDEX IF EXISTS public.idx_{table}__jsonid".format(table=table))
-    db.execute("DROP INDEX IF EXISTS public.idx_{table}__hash".format(table=table))
-    db.execute("DROP INDEX IF EXISTS public.idx_{table}__gin".format(table=table))
-    # verwijder de indexes
-    db.execute("ALTER TABLE public.{table} ALTER COLUMN hash DROP NOT NULL".format(table=table))
-
-    #db.execute("COPY public.{table} (rec) FROM '{datafile}'".format(table=table, datafile=datafile))
-    db.execute("COPY public.{table} (rec) FROM '{datafile}' CSV QUOTE e'\x01' DELIMITER e'\x02'".format(table=table, datafile=datafile))
-    # import alle data
-    #
-    # @todo: In bijvoorbeeld de xenocanto waarnemingen zitten velden met quotes in de tekst. Die zijn zo
-    # gecodeerd: "dit is \"een\" voorbeeld". Dit accepteert het COPY statement niet. Die verwacht dubbele
-    # backslashes.  Hier moet iets op bedacht worden.
-    #
-    db.execute("UPDATE {table} SET hash=md5(rec::text)".format(table=table))
-    # zet de hash
-    db.execute("CREATE INDEX idx_{table}__hash ON public.{table} USING btree (hash) TABLESPACE pg_default".format(table=table))
-    # zet hashing index
-    if (enriched):
-        db.execute("CREATE INDEX idx_{table}__gin ON public.{table} USING gin((rec->'identifications') jsonb_path_ops)".format(table=table))
-    # zet json record index voor scientificNameGroup
-
-    elapsed = "%0.2f" % (timer() - start)
-    logger.debug('Imported data "{datafile}" into "{table} [{elapsed} seconds]'.format(datafile=datafile, table=table, elapsed=elapsed))
-
-
-@db_session
-def remove_doubles(config):
-    """ Bepaalde bronnen bevatte dubbele records, deze moeten eerst worden verwijderd, voordat de hash vergelijking wordt uitgevoerd. """
-    start = timer()
-    db.execute("CREATE INDEX idx_{source}_import__jsonid ON public.{source}_import((rec->>'{idfield}'))".format(
-        source=config.get('table'), idfield=config.get('id')))
-    elapsed = "%0.2f" % (timer() - start)
-    logger.debug('Index [{elapsed} seconds]'.format(elapsed=elapsed))
-    doublequery = "SELECT array_agg(id) importids, rec->>'{idfield}' recid " \
-                  "FROM {source}_import GROUP BY rec->>'{idfield}' HAVING COUNT(*) > 1".format(
-        source=config.get('table'), idfield=config.get('id'))
-    doubles = db.select(doublequery)
-    elapsed = "%0.2f" % (timer() - start)
-    logger.debug('Find doubles [{elapsed} seconds]'.format(elapsed=elapsed))
-    count = 0
-    for double in doubles:
-        for importid in double.importids[:-1]:
-            deletequery = "DELETE FROM {source}_import WHERE id = {importid}".format(source=config.get('table'),
-                                                                                     importid=importid)
-            db.execute(deletequery)
-        count += 1
-    elapsed = "%0.2f" % (timer() - start)
-    logger.debug('Filtered {doubles} records with more than one entry in the source data [{elapsed} seconds]'.format(doubles=count, elapsed=elapsed))
-
-
-@db_session
-def list_changes(sourceconfig={}):
-    """
-    Identificeert de verschillen tussen de huidige database en de nieuwe data, op basis van hash.
-
-    Als een hash ontbreekt in de bestaande data, maar aanwezig is in de nieuwe data. Dan kan het gaan
-    om een nieuw (new) record of een update.
-
-    Een hash die aanwezig is in de bestaande data, maar ontbreekt in de nieuwe data kan gaan om een
-    verwijderd record. Maar dit is alleen te bepalen bij analyse van complete datasets. Een changes
-    dictionary ziet er over het algemeen zo uit.
-
-    ```
-        changes = {
-            'new': [
-                '3732672@BRAHMS',
-                '1369617@BRAHMS',
-                '2455323@BRAHMS'
-            ],
-            'update': [],
-            'delete': []
-        }
-    ```
-
-    """
-    changes = {'new': [], 'update': [], 'delete': []}
-    source = sourceconfig.get('table')
-    idfield = sourceconfig.get('id')
-
-    if (len(source)):
-        leftdiffquery = 'SELECT {source}_import.hash FROM {source}_import ' \
-                        'FULL OUTER JOIN {source}_current ON {source}_import.hash = {source}_current.hash ' \
-                        'WHERE {source}_current.hash is null'.format(source=source)
-        neworupdates = db.select(leftdiffquery)
-
-        rightdiffquery = 'SELECT {source}_current.hash FROM {source}_import ' \
-                         'FULL OUTER JOIN {source}_current ON {source}_import.hash = {source}_current.hash ' \
-                         'WHERE {source}_import.hash is null'.format(source=source)
-        updateordeletes = db.select(rightdiffquery)
-
-        importtable = globals()[source.capitalize() + '_import']
-        currenttable = globals()[source.capitalize() + '_current']
-
-        # new or update
-        for result in neworupdates:
-            r = importtable.get(hash=result)
-            if (r.rec):
-                changes['new'].append(r.rec[idfield])
-
-        # updates or deletes
-        for result in updateordeletes:
-            r = currenttable.get(hash=result)
-            if (r.rec):
-                uid = r.rec[idfield]
-                try:
-                    changes['new'].index(uid)
-                    changes['new'].remove(uid)
-                    changes['update'].append(uid)
-                except:
-                    changes['delete'].append(uid)
-
-        if (len(changes['new']) or len(changes['update']) or len(changes['delete'])):
-            logger.info('{new} new, {update} updated and {delete} removed'.format(new=len(changes['new']),
-                                                                                  update=len(changes['update']),
-                                                                                  delete=len(changes['delete'])))
-=======
     def __init__(self, config, source):
         """
         Inlezen van de config.yml file waarin alle bronnen en hun specifieke wensen in moeten worden vermeld.
@@ -173,7 +44,6 @@
         elif isinstance(config, dict):
             # config is dictionary
             self.config = config
->>>>>>> 8cbd44d8
         else:
             # do not accept any other type
             msg = 'Config parameter should be dictionary or filename'
